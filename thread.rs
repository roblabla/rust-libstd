// Copyright 2014 The Rust Project Developers. See the COPYRIGHT
// file at the top-level directory of this distribution and at
// http://rust-lang.org/COPYRIGHT.
//
// Licensed under the Apache License, Version 2.0 <LICENSE-APACHE or
// http://www.apache.org/licenses/LICENSE-2.0> or the MIT license
// <LICENSE-MIT or http://opensource.org/licenses/MIT>, at your
// option. This file may not be copied, modified, or distributed
// except according to those terms.

//! Native threads
//!
//! ## The threading model
//!
//! An executing Rust program consists of a collection of native OS threads,
//! each with their own stack and local state.
//!
//! Communication between threads can be done through
//! [channels](../../std/comm/index.html), Rust's message-passing
//! types, along with [other forms of thread
//! synchronization](../../std/sync/index.html) and shared-memory data
//! structures. In particular, types that are guaranteed to be
//! threadsafe are easily shared between threads using the
//! atomically-reference-counted container,
//! [`Arc`](../../std/sync/struct.Arc.html).
//!
//! Fatal logic errors in Rust cause *thread panic*, during which
//! a thread will unwind the stack, running destructors and freeing
//! owned resources. Thread panic is unrecoverable from within
//! the panicking thread (i.e. there is no 'try/catch' in Rust), but
//! panic may optionally be detected from a different thread. If
//! the main thread panics the application will exit with a non-zero
//! exit code.
//!
//! When the main thread of a Rust program terminates, the entire program shuts
//! down, even if other threads are still running. However, this module provides
//! convenient facilities for automatically waiting for the termination of a
//! child thread (i.e., join), described below.
//!
//! ## The `Thread` type
//!
//! Already-running threads are represented via the `Thread` type, which you can
//! get in one of two ways:
//!
//! * By spawning a new thread, e.g. using the `Thread::spawn` constructor;
//! * By requesting the current thread, using the `Thread::current` function.
//!
//! Threads can be named, and provide some built-in support for low-level
//! synchronization described below.
//!
//! The `Thread::current()` function is available even for threads not spawned
//! by the APIs of this module.
//!
//! ## Spawning a thread
//!
//! A new thread can be spawned using the `Thread::spawn` function:
//!
//! ```rust
//! use std::thread::Thread;
//!
//! let guard = Thread::spawn(move || {
//!     println!("Hello, World!");
//!     // some computation here
//! });
//! let result = guard.join();
//! ```
//!
//! The `spawn` function doesn't return a `Thread` directly; instead, it returns
//! a *join guard* from which a `Thread` can be extracted. The join guard is an
//! RAII-style guard that will automatically join the child thread (block until
//! it terminates) when it is dropped. You can join the child thread in advance
//! by calling the `join` method on the guard, which will also return the result
//! produced by the thread.
//!
//! If you instead wish to *detach* the child thread, allowing it to outlive its
//! parent, you can use the `detach` method on the guard,
//!
//! A handle to the thread itself is available via the `thread` method on the
//! join guard.
//!
//! ## Configuring threads
//!
//! A new thread can be configured before it is spawned via the `Builder` type,
//! which currently allows you to set the name, stack size, and writers for
//! `println!` and `panic!` for the child thread:
//!
//! ```rust
//! use std::thread;
//!
//! thread::Builder::new().name("child1".to_string()).spawn(move || {
//!     println!("Hello, world!")
//! }).detach();
//! ```
//!
//! ## Blocking support: park and unpark
//!
//! Every thread is equipped with some basic low-level blocking support, via the
//! `park` and `unpark` functions.
//!
//! Conceptually, each `Thread` handle has an associated token, which is
//! initially not present:
//!
//! * The `Thread::park()` function blocks the current thread unless or until
//!   the token is available for its thread handle, at which point It atomically
//!   consumes the token. It may also return *spuriously*, without consuming the
//!   token.
//!
//! * The `unpark()` method on a `Thread` atomically makes the token available
//!   if it wasn't already.
//!
//! In other words, each `Thread` acts a bit like a semaphore with initial count
//! 0, except that the semaphore is *saturating* (the count cannot go above 1),
//! and can return spuriously.
//!
//! The API is typically used by acquiring a handle to the current thread,
//! placing that handle in a shared data structure so that other threads can
//! find it, and then `park`ing. When some desired condition is met, another
//! thread calls `unpark` on the handle.
//!
//! The motivation for this design is twofold:
//!
//! * It avoids the need to allocate mutexes and condvars when building new
//!   synchronization primitives; the threads already provide basic blocking/signaling.
//!
//! * It can be implemented highly efficiently on many platforms.

use any::Any;
use borrow::IntoCow;
use boxed::Box;
use cell::UnsafeCell;
use clone::Clone;
use kinds::{Send, Sync};
use ops::{Drop, FnOnce};
use option::Option::{mod, Some, None};
use result::Result::{Err, Ok};
use sync::{Mutex, Condvar, Arc};
use str::Str;
use string::String;
use rt::{mod, unwind};
use io::{Writer, stdio};
use thunk::Thunk;

use sys::thread as imp;
use sys_common::{stack, thread_info};

/// Thread configuation. Provides detailed control over the properties
/// and behavior of new threads.
pub struct Builder {
    // A name for the thread-to-be, for identification in panic messages
    name: Option<String>,
    // The size of the stack for the spawned thread
    stack_size: Option<uint>,
    // Thread-local stdout
    stdout: Option<Box<Writer + Send>>,
    // Thread-local stderr
    stderr: Option<Box<Writer + Send>>,
}

impl Builder {
    /// Generate the base configuration for spawning a thread, from which
    /// configuration methods can be chained.
    pub fn new() -> Builder {
        Builder {
            name: None,
            stack_size: None,
            stdout: None,
            stderr: None,
        }
    }

    /// Name the thread-to-be. Currently the name is used for identification
    /// only in panic messages.
    pub fn name(mut self, name: String) -> Builder {
        self.name = Some(name);
        self
    }

    /// Deprecated: use `name` instead
    #[deprecated = "use name instead"]
    pub fn named<T: IntoCow<'static, String, str>>(self, name: T) -> Builder {
        self.name(name.into_cow().into_owned())
    }

    /// Set the size of the stack for the new thread.
    pub fn stack_size(mut self, size: uint) -> Builder {
        self.stack_size = Some(size);
        self
    }

    /// Redirect thread-local stdout.
    #[experimental = "Will likely go away after proc removal"]
    pub fn stdout(mut self, stdout: Box<Writer + Send>) -> Builder {
        self.stdout = Some(stdout);
        self
    }

    /// Redirect thread-local stderr.
    #[experimental = "Will likely go away after proc removal"]
    pub fn stderr(mut self, stderr: Box<Writer + Send>) -> Builder {
        self.stderr = Some(stderr);
        self
    }

    /// Spawn a new joinable thread, and return a JoinGuard guard for it.
    ///
    /// See `Thead::spawn` and the module doc for more details.
    pub fn spawn<T, F>(self, f: F) -> JoinGuard<T> where
        T: Send, F: FnOnce() -> T, F: Send
    {
        self.spawn_inner(Thunk::new(f))
    }

    fn spawn_inner<T: Send>(self, f: Thunk<(), T>) -> JoinGuard<T> {
        let my_packet = Packet(Arc::new(UnsafeCell::new(None)));
        let their_packet = Packet(my_packet.0.clone());

        let Builder { name, stack_size, stdout, stderr } = self;

        let stack_size = stack_size.unwrap_or(rt::min_stack());
        let my_thread = Thread::new(name);
        let their_thread = my_thread.clone();

        // Spawning a new OS thread guarantees that __morestack will never get
        // triggered, but we must manually set up the actual stack bounds once
        // this function starts executing. This raises the lower limit by a bit
        // because by the time that this function is executing we've already
        // consumed at least a little bit of stack (we don't know the exact byte
        // address at which our stack started).
        let main = move |:| {
            let something_around_the_top_of_the_stack = 1;
            let addr = &something_around_the_top_of_the_stack as *const int;
            let my_stack_top = addr as uint;
            let my_stack_bottom = my_stack_top - stack_size + 1024;
            unsafe {
                stack::record_os_managed_stack_bounds(my_stack_bottom, my_stack_top);
            }
            thread_info::set(
                (my_stack_bottom, my_stack_top),
                unsafe { imp::guard::current() },
                their_thread
            );

            let mut output = None;
            let f: Thunk<(), T> = if stdout.is_some() || stderr.is_some() {
                Thunk::new(move |:| {
                    let _ = stdout.map(stdio::set_stdout);
                    let _ = stderr.map(stdio::set_stderr);
                    f.invoke(())
                })
            } else {
                f
            };

            let try_result = {
                let ptr = &mut output;

                // There are two primary reasons that general try/catch is
                // unsafe. The first is that we do not support nested
                // try/catch. The fact that this is happening in a newly-spawned
                // thread suffices. The second is that unwinding while unwinding
                // is not defined.  We take care of that by having an
                // 'unwinding' flag in the thread itself. For these reasons,
                // this unsafety should be ok.
                unsafe {
                    unwind::try(move || *ptr = Some(f.invoke(())))
                }
            };
            unsafe {
                *their_packet.0.get() = Some(match (output, try_result) {
                    (Some(data), Ok(_)) => Ok(data),
                    (None, Err(cause)) => Err(cause),
                    _ => unreachable!()
                });
            }
        };

        JoinGuard {
            native: unsafe { imp::create(stack_size, Thunk::new(main)) },
            joined: false,
            packet: my_packet,
            thread: my_thread,
        }
    }
}

struct Inner {
    name: Option<String>,
    lock: Mutex<bool>,          // true when there is a buffered unpark
    cvar: Condvar,
}

unsafe impl Sync for Inner {}

#[deriving(Clone)]
/// A handle to a thread.
pub struct Thread {
    inner: Arc<Inner>,
}

unsafe impl Sync for Thread {}

impl Thread {
    // Used only internally to construct a thread object without spawning
    fn new(name: Option<String>) -> Thread {
        Thread {
            inner: Arc::new(Inner {
                name: name,
                lock: Mutex::new(false),
                cvar: Condvar::new(),
            })
        }
    }

    /// Spawn a new joinable thread, returning a `JoinGuard` for it.
    ///
    /// The join guard can be used to explicitly join the child thread (via
    /// `join`), returning `Result<T>`, or it will implicitly join the child
    /// upon being dropped. To detach the child, allowing it to outlive the
    /// current thread, use `detach`.  See the module documentation for additional details.
    pub fn spawn<T, F>(f: F) -> JoinGuard<T> where
        T: Send, F: FnOnce() -> T, F: Send
    {
        Builder::new().spawn(f)
    }

    /// Gets a handle to the thread that invokes it.
    pub fn current() -> Thread {
        thread_info::current_thread()
    }

    /// Cooperatively give up a timeslice to the OS scheduler.
    pub fn yield_now() {
        unsafe { imp::yield_now() }
    }

    /// Determines whether the current thread is panicking.
    #[inline]
    pub fn panicking() -> bool {
        unwind::panicking()
    }

    /// Block unless or until the current thread's token is made available (may wake spuriously).
    ///
    /// See the module doc for more detail.
    //
    // The implementation currently uses the trivial strategy of a Mutex+Condvar
    // with wakeup flag, which does not actually allow spurious wakeups. In the
    // future, this will be implemented in a more efficient way, perhaps along the lines of
    //   http://cr.openjdk.java.net/~stefank/6989984.1/raw_files/new/src/os/linux/vm/os_linux.cpp
    // or futuxes, and in either case may allow spurious wakeups.
    pub fn park() {
        let thread = Thread::current();
        let mut guard = thread.inner.lock.lock().unwrap();
        while !*guard {
            guard = thread.inner.cvar.wait(guard).unwrap();
        }
        *guard = false;
    }

    /// Atomically makes the handle's token available if it is not already.
    ///
    /// See the module doc for more detail.
    pub fn unpark(&self) {
        let mut guard = self.inner.lock.lock().unwrap();
        if !*guard {
            *guard = true;
            self.inner.cvar.notify_one();
        }
    }

    /// Get the thread's name.
    pub fn name(&self) -> Option<&str> {
        self.inner.name.as_ref().map(|s| s.as_slice())
    }
}

// a hack to get around privacy restrictions
impl thread_info::NewThread for Thread {
    fn new(name: Option<String>) -> Thread { Thread::new(name) }
}

/// Indicates the manner in which a thread exited.
///
/// A thread that completes without panicking is considered to exit successfully.
pub type Result<T> = ::result::Result<T, Box<Any + Send>>;

struct Packet<T>(Arc<UnsafeCell<Option<Result<T>>>>);

unsafe impl<T:'static+Send> Send for Packet<T> {}
unsafe impl<T> Sync for Packet<T> {}

#[must_use]
/// An RAII-style guard that will block until thread termination when dropped.
///
/// The type `T` is the return type for the thread's main function.
pub struct JoinGuard<T> {
    native: imp::rust_thread,
    thread: Thread,
    joined: bool,
    packet: Packet<T>,
}

unsafe impl<T: Send> Sync for JoinGuard<T> {}

impl<T: Send> JoinGuard<T> {
    /// Extract a handle to the thread this guard will join on.
    pub fn thread(&self) -> &Thread {
        &self.thread
    }

    /// Wait for the associated thread to finish, returning the result of the thread's
    /// calculation.
    ///
    /// If the child thread panics, `Err` is returned with the parameter given
    /// to `panic`.
    pub fn join(mut self) -> Result<T> {
        assert!(!self.joined);
        unsafe { imp::join(self.native) };
        self.joined = true;
        unsafe {
            (*self.packet.0.get()).take().unwrap()
        }
    }

    /// Detaches the child thread, allowing it to outlive its parent.
    pub fn detach(mut self) {
        unsafe { imp::detach(self.native) };
        self.joined = true; // avoid joining in the destructor
    }
}

#[unsafe_destructor]
impl<T: Send> Drop for JoinGuard<T> {
    fn drop(&mut self) {
        if !self.joined {
            unsafe { imp::join(self.native) };
        }
    }
}

#[cfg(test)]
mod test {
    use prelude::v1::*;

    use any::{Any, AnyRefExt};
    use boxed::BoxAny;
<<<<<<< HEAD
    use comm::{channel, Sender};
=======
    use sync::mpsc::{channel, Sender};
>>>>>>> 6d0a029f
    use result;
    use std::io::{ChanReader, ChanWriter};
    use super::{Thread, Builder};
    use thunk::Thunk;

    // !!! These tests are dangerous. If something is buggy, they will hang, !!!
    // !!! instead of exiting cleanly. This might wedge the buildbots.       !!!

    #[test]
    fn test_unnamed_thread() {
        Thread::spawn(move|| {
            assert!(Thread::current().name().is_none());
        }).join().map_err(|_| ()).unwrap();
    }

    #[test]
    fn test_named_thread() {
        Builder::new().name("ada lovelace".to_string()).spawn(move|| {
            assert!(Thread::current().name().unwrap() == "ada lovelace".to_string());
        }).join().map_err(|_| ()).unwrap();
    }

    #[test]
    fn test_run_basic() {
        let (tx, rx) = channel();
        Thread::spawn(move|| {
            tx.send(()).unwrap();
        }).detach();
        rx.recv().unwrap();
    }

    #[test]
    fn test_join_success() {
        match Thread::spawn(move|| -> String {
            "Success!".to_string()
        }).join().as_ref().map(|s| s.as_slice()) {
            result::Result::Ok("Success!") => (),
            _ => panic!()
        }
    }

    #[test]
    fn test_join_panic() {
        match Thread::spawn(move|| {
            panic!()
        }).join() {
            result::Result::Err(_) => (),
            result::Result::Ok(()) => panic!()
        }
    }

    #[test]
    fn test_spawn_sched() {
        use clone::Clone;

        let (tx, rx) = channel();

        fn f(i: int, tx: Sender<()>) {
            let tx = tx.clone();
            Thread::spawn(move|| {
                if i == 0 {
                    tx.send(()).unwrap();
                } else {
                    f(i - 1, tx);
                }
            }).detach();

        }
        f(10, tx);
        rx.recv().unwrap();
    }

    #[test]
    fn test_spawn_sched_childs_on_default_sched() {
        let (tx, rx) = channel();

        Thread::spawn(move|| {
            Thread::spawn(move|| {
                tx.send(()).unwrap();
            }).detach();
        }).detach();

        rx.recv().unwrap();
    }

    fn avoid_copying_the_body<F>(spawnfn: F) where F: FnOnce(Thunk) {
        let (tx, rx) = channel::<uint>();

        let x = box 1;
        let x_in_parent = (&*x) as *const int as uint;

        spawnfn(Thunk::new(move|| {
            let x_in_child = (&*x) as *const int as uint;
            tx.send(x_in_child).unwrap();
        }));

        let x_in_child = rx.recv().unwrap();
        assert_eq!(x_in_parent, x_in_child);
    }

    #[test]
    fn test_avoid_copying_the_body_spawn() {
        avoid_copying_the_body(|v| {
            Thread::spawn(move || v.invoke(())).detach();
        });
    }

    #[test]
    fn test_avoid_copying_the_body_thread_spawn() {
        avoid_copying_the_body(|f| {
            Thread::spawn(move|| {
                f.invoke(());
            }).detach();
        })
    }

    #[test]
    fn test_avoid_copying_the_body_join() {
        avoid_copying_the_body(|f| {
            let _ = Thread::spawn(move|| {
                f.invoke(())
            }).join();
        })
    }

    #[test]
    fn test_child_doesnt_ref_parent() {
        // If the child refcounts the parent task, this will stack overflow when
        // climbing the task tree to dereference each ancestor. (See #1789)
        // (well, it would if the constant were 8000+ - I lowered it to be more
        // valgrind-friendly. try this at home, instead..!)
        static GENERATIONS: uint = 16;
        fn child_no(x: uint) -> Thunk {
            return Thunk::new(move|| {
                if x < GENERATIONS {
                    Thread::spawn(move|| child_no(x+1).invoke(())).detach();
                }
            });
        }
        Thread::spawn(|| child_no(0).invoke(())).detach();
    }

    #[test]
    fn test_simple_newsched_spawn() {
        Thread::spawn(move || {}).detach();
    }

    #[test]
    fn test_try_panic_message_static_str() {
        match Thread::spawn(move|| {
            panic!("static string");
        }).join() {
            Err(e) => {
                type T = &'static str;
                assert!(e.is::<T>());
                assert_eq!(*e.downcast::<T>().unwrap(), "static string");
            }
            Ok(()) => panic!()
        }
    }

    #[test]
    fn test_try_panic_message_owned_str() {
        match Thread::spawn(move|| {
            panic!("owned string".to_string());
        }).join() {
            Err(e) => {
                type T = String;
                assert!(e.is::<T>());
                assert_eq!(*e.downcast::<T>().unwrap(), "owned string".to_string());
            }
            Ok(()) => panic!()
        }
    }

    #[test]
    fn test_try_panic_message_any() {
        match Thread::spawn(move|| {
            panic!(box 413u16 as Box<Any + Send>);
        }).join() {
            Err(e) => {
                type T = Box<Any + Send>;
                assert!(e.is::<T>());
                let any = e.downcast::<T>().unwrap();
                assert!(any.is::<u16>());
                assert_eq!(*any.downcast::<u16>().unwrap(), 413u16);
            }
            Ok(()) => panic!()
        }
    }

    #[test]
    fn test_try_panic_message_unit_struct() {
        struct Juju;

        match Thread::spawn(move|| {
            panic!(Juju)
        }).join() {
            Err(ref e) if e.is::<Juju>() => {}
            Err(_) | Ok(()) => panic!()
        }
    }

    #[test]
    fn test_stdout() {
        let (tx, rx) = channel();
        let mut reader = ChanReader::new(rx);
        let stdout = ChanWriter::new(tx);

        let r = Builder::new().stdout(box stdout as Box<Writer + Send>).spawn(move|| {
            print!("Hello, world!");
        }).join();
        assert!(r.is_ok());

        let output = reader.read_to_string().unwrap();
        assert_eq!(output, "Hello, world!".to_string());
    }

    // NOTE: the corresponding test for stderr is in run-pass/task-stderr, due
    // to the test harness apparently interfering with stderr configuration.
}<|MERGE_RESOLUTION|>--- conflicted
+++ resolved
@@ -444,11 +444,7 @@
 
     use any::{Any, AnyRefExt};
     use boxed::BoxAny;
-<<<<<<< HEAD
-    use comm::{channel, Sender};
-=======
     use sync::mpsc::{channel, Sender};
->>>>>>> 6d0a029f
     use result;
     use std::io::{ChanReader, ChanWriter};
     use super::{Thread, Builder};
